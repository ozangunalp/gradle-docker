--- conflicted
+++ resolved
@@ -39,11 +39,7 @@
     compile localGroovy()
 
     compile 'com.google.guava:guava:17.0'
-<<<<<<< HEAD
-    compile 'com.github.docker-java:docker-java:0.9.1'
-=======
-    compile 'com.github.docker-java:docker-java:2.1.1'
->>>>>>> 3bb4b3fb
+    compile 'com.github.docker-java:docker-java:2.2.0'
 
     testCompile 'junit:junit-dep:4.11'
     testCompile 'org.hamcrest:hamcrest-all:1.3'
