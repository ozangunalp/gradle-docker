--- conflicted
+++ resolved
@@ -38,11 +38,6 @@
     Boolean dryRun
     // Whether or not to push the image into the registry (default: false)
     Boolean push
-<<<<<<< HEAD
-=======
-    // Hostname, port of the docker image registry unless Docker Registry Hub is used
-    String registry
->>>>>>> 7f25a087
 
     /**
      * Path to external Dockerfile
@@ -83,20 +78,7 @@
     File stageDir
     // Tasks necessary to setup the stage before building an image
     def stageBacklog
-<<<<<<< HEAD
     
-=======
-
-    // Should we use Docker's remote API instead of the docker executable
-    Boolean useApi
-    // URL of the remote Docker host (default: localhost)
-    String hostUrl
-    // Docker remote API credentials
-    String apiUsername
-    String apiPassword
-    String apiEmail
-
->>>>>>> 7f25a087
     DockerTask() {
         instructions = []
         stageBacklog = []
@@ -246,52 +228,5 @@
         }
 
     }
-<<<<<<< HEAD
     
-=======
-
-    private String getImageTag() {
-        String tag
-        tag = this.tag ?: getDefaultImageTag()
-        return appendImageTagVersion(tag)
-    }
-
-    private String getDefaultImageTag() {
-        String tag
-        if (registry) {
-            def group = project.group ? "${project.group}/" : ''
-            tag = "${-> registry}/${group}${-> applicationName}"
-        } else if (project.group) {
-            tag = "${-> project.group}/${-> applicationName}"
-        } else {
-            tag = "${-> applicationName}"
-        }
-        return tag
-    }
-
-    private String appendImageTagVersion(String tag) {
-        def version = tagVersion ?: project.version
-        if(version == 'unspecified') {
-            version = 'latest'
-        }
-        return "${tag}:${version}"
-
-    }
-
-    private DockerClient getClient() {
-        DockerClient client
-        if(getUseApi()) {
-            logger.info("Using the Docker remote API.")
-            client = JavaDockerClient.create(
-                    getHostUrl(),
-                    getApiUsername(),
-                    getApiPassword(),
-                    getApiEmail())
-        } else {
-            logger.info("Using the native docker binary.")
-            client = new NativeDockerClient(getDockerBinary())
-        }
-        return client
-    }
->>>>>>> 7f25a087
 }